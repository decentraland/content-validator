--- conflicted
+++ resolved
@@ -42,13 +42,7 @@
       deployment
     )
     expect(response.ok).toBeFalsy()
-<<<<<<< HEAD
-    expect(response.errors).toContain(
-      `Only one pointer is allowed when you create a Wearable. Received: ${pointers}`
-    )
-=======
     expect(response.errors).toContain(`Only one pointer is allowed when you create an item. Received: ${pointers}`)
->>>>>>> 163289a9
   })
 
   it('When several pointers resolve to the same URN then accept both but fail with the access', async () => {
