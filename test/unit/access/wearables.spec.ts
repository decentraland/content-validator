import { wearables } from '../../../src/validations/access-checker/wearables'
import { buildThirdPartyWearableDeployment, buildWearableDeployment } from '../../setup/deployments'
import {
  buildComponents,
  buildExternalCalls,
  buildSubGraphs,
  fetcherWithValidCollectionAndCreator
} from '../../setup/mock'
import { VALID_THIRD_PARTY_WEARABLE } from '../../setup/wearable'

describe('Access: wearables', () => {
  it('When non-urns are used as pointers, then validation fails', async () => {
    const pointers = ['invalid-pointer']
    const deployment = buildWearableDeployment(pointers)
    const externalCalls = buildExternalCalls()

    const response = await wearables(buildComponents({ externalCalls }), deployment)
    expect(response.ok).toBeFalsy()
    expect(response.errors).toContain(
      'Item pointers should be a urn, for example (urn:decentraland:{protocol}:collections-v2:{contract(0x[a-fA-F0-9]+)}:{id}). Invalid pointer: (invalid-pointer)'
    )
  })

  it('When there is more than one pointer set, then validation fails', async () => {
    const pointers = [
      'urn:decentraland:ethereum:collections-v1:atari_launch:a',
      'urn:decentraland:ethereum:collections-v1:atari_launch:b'
    ]
    const deployment = buildWearableDeployment(pointers)
    const externalCalls = buildExternalCalls()

    const response = await wearables(buildComponents({ externalCalls }), deployment)
    expect(response.ok).toBeFalsy()
    expect(response.errors).toContain(`Only one pointer is allowed when you create an item. Received: ${pointers}`)
  })

  it('When several pointers resolve to the same URN then accept both but fail with the access', async () => {
    const pointers = [
      'urn:decentraland:ethereum:collections-v1:atari_launch:atari_red_upper_body',
      'urn:decentraland:ethereum:collections-v1:0x4c290f486bae507719c562b6b524bdb71a2570c9:atari_red_upper_body'
    ]
    const deployment = buildWearableDeployment(pointers)
    const externalCalls = buildExternalCalls({
      ownerAddress: () => 'some address'
    })

    const response = await wearables(buildComponents({ externalCalls }), deployment)
    expect(response.ok).toBeFalsy()
    expect(response.errors).toContain(
      `The provided Eth Address 'some address' does not have access to the following item: 'urn:decentraland:ethereum:collections-v1:atari_launch:atari_red_upper_body'`
    )
  })

  it('When several pointers resolve to the same URN then accept both 2', async () => {
    const pointers = [
      'urn:decentraland:ethereum:collections-v1:dgtble_headspace:dgtble_hoodi_linetang_upper_body',
      'urn:decentraland:ethereum:collections-v1:0x574f64ac2e7215cba9752b85fc73030f35166bc0:dgtble_hoodi_linetang_upper_body'
    ]
    const deployment = buildWearableDeployment(pointers)
    const externalCalls = buildExternalCalls({
      ownerAddress: () => 'some address'
    })

    const response = await wearables(buildComponents({ externalCalls }), deployment)
    expect(response.ok).toBeFalsy()
    expect(response.errors).toContain(
      `The provided Eth Address 'some address' does not have access to the following item: 'urn:decentraland:ethereum:collections-v1:dgtble_headspace:dgtble_hoodi_linetang_upper_body'`
    )
  })

  it('When pointer resolves to L1 fails with invalid address', async () => {
    const pointers = ['urn:decentraland:ethereum:collections-v1:dgtble_headspace:dgtble_hoodi_linetang_upper_body']
    const deployment = buildWearableDeployment(pointers)
    const externalCalls = buildExternalCalls({
      ownerAddress: () => 'some address'
    })

    const response = await wearables(buildComponents({ externalCalls }), deployment)
    expect(response.ok).toBeFalsy()
    expect(response.errors).toContain(
      `The provided Eth Address 'some address' does not have access to the following item: 'urn:decentraland:ethereum:collections-v1:dgtble_headspace:dgtble_hoodi_linetang_upper_body'`
    )
  })

  it('When pointer resolves to L1 succeeds with valid address', async () => {
    const pointers = ['urn:decentraland:ethereum:collections-v1:dgtble_headspace:dgtble_hoodi_linetang_upper_body']
    const deployment = buildWearableDeployment(pointers)
    const externalCalls = buildExternalCalls({
      isAddressOwnedByDecentraland: () => true
    })

    const response = await wearables(buildComponents({ externalCalls }), deployment)
    expect(response.ok).toBeTruthy()
  })

  it('When pointer resolves to base-avatar then it resolves okay only with decentraland address', async () => {
    const pointers = ['urn:decentraland:off-chain:base-avatars:BaseFemale']
    const deployment = buildWearableDeployment(pointers)
    const externalCalls = buildExternalCalls({
      isAddressOwnedByDecentraland: () => true
    })

    const response = await wearables(buildComponents({ externalCalls }), deployment)
    expect(response.ok).toBeTruthy()
  })

  it('When urn network belongs to L2, then L2Checker is used', async () => {
    const ethAddress = 'address'
    const subGraphs = fetcherWithValidCollectionAndCreator(ethAddress)
    const externalCalls = buildExternalCalls({
      ownerAddress: () => ethAddress
    })

    const deployment = buildWearableDeployment([
      'urn:decentraland:mumbai:collections-v2:0x8dec2b9bd86108430a0c288ea1b76c749823d104:1'
    ])

<<<<<<< HEAD
    const l2BlockSearchSpy = jest.spyOn(subGraphs.l2BlockSearch, 'findBlockForTimestamp')
    await wearables.validate(buildComponents({ externalCalls, subGraphs }), deployment)

    expect(l2BlockSearchSpy).toHaveBeenNthCalledWith(1, expect.anything())
    expect(subGraphs.L2.checker.validateWearables).toHaveBeenNthCalledWith(
      1,
      ethAddress,
      expect.anything(),
      expect.anything(),
      expect.anything(),
      expect.anything()
    )
    expect(subGraphs.L2.checker.validateWearables).toHaveBeenNthCalledWith(
      2,
      ethAddress,
      expect.anything(),
      expect.anything(),
      expect.anything(),
      expect.anything()
    )
=======
    await wearables(buildComponents({ externalCalls, subGraphs }), deployment)

    expect(subGraphs.L2.blocks.query).toHaveBeenNthCalledWith(1, expect.anything(), expect.anything())
    expect(subGraphs.L2.collections.query).toHaveBeenNthCalledWith(1, expect.anything(), expect.anything())
  })

  it('When urn network belongs to L1, then L1 subgraph is used', async () => {
    const ethAddress = 'address'
    const subGraphs = fetcherWithoutAccess()
    const externalCalls = buildExternalCalls({
      ownerAddress: () => ethAddress
    })

    const deployment = buildWearableDeployment([
      'urn:decentraland:ethereum:collections-v2:0x8dec2b9bd86108430a0c288ea1b76c749823d104:1'
    ])

    await wearables(buildComponents({ externalCalls, subGraphs }), deployment)

    expect(subGraphs.L1.blocks.query).toHaveBeenNthCalledWith(1, expect.anything(), expect.anything())
    expect(subGraphs.L1.collections.query).toHaveBeenNthCalledWith(1, expect.anything(), expect.anything())
  })

  it(`When urn network belongs to L2, and address doesn't have access, then L2 subgraph is used twice`, async () => {
    const ethAddress = 'address'
    const subGraphs = fetcherWithoutAccess()
    const externalCalls = buildExternalCalls({
      ownerAddress: () => ethAddress
    })

    const deployment = buildWearableDeployment([
      'urn:decentraland:mumbai:collections-v2:0x8dec2b9bd86108430a0c288ea1b76c749823d104:1'
    ])

    await wearables(buildComponents({ externalCalls, subGraphs }), deployment)

    expect(subGraphs.L2.blocks.query).toHaveBeenNthCalledWith(1, expect.anything(), expect.anything())
    expect(subGraphs.L2.collections.query).toHaveBeenNthCalledWith(1, expect.anything(), expect.anything())
    expect(subGraphs.L2.collections.query).toHaveBeenNthCalledWith(2, expect.anything(), expect.anything())
  })

  it(`When urn network belongs to L1, and address doesn't have access, then L1 subgraph is used twice`, async () => {
    const ethAddress = 'address'
    const subGraphs = fetcherWithoutAccess()
    const externalCalls = buildExternalCalls({
      ownerAddress: () => ethAddress
    })

    const deployment = buildWearableDeployment([
      'urn:decentraland:ethereum:collections-v2:0x8dec2b9bd86108430a0c288ea1b76c749823d104:1'
    ])

    await wearables(buildComponents({ externalCalls, subGraphs }), deployment)

    expect(subGraphs.L1.blocks.query).toHaveBeenNthCalledWith(1, expect.anything(), expect.anything())
    expect(subGraphs.L1.collections.query).toHaveBeenNthCalledWith(1, expect.anything(), expect.anything())
    expect(subGraphs.L1.collections.query).toHaveBeenNthCalledWith(2, expect.anything(), expect.anything())
>>>>>>> 6ae9fb85
  })

  describe(`Merkle Proofed (Third Party) Wearable`, () => {
    const { entity: metadata } = VALID_THIRD_PARTY_WEARABLE

    it(`When urn corresponds to a Third Party wearable and can verify merkle root with the proofs, validation pass`, async () => {
      const subGraphs = buildSubGraphs()
      subGraphs.L2.checker.validateThirdParty = jest.fn(() => Promise.resolve(true))

      const deployment = buildThirdPartyWearableDeployment(metadata.id, metadata)

      const response = await wearables(buildComponents({ subGraphs }), deployment)
      expect(response.ok).toBeTruthy()
    })

    it(`When urn corresponds to a Third Party wearable and metadata is modified, validation fails`, async () => {
      const subGraphs = buildSubGraphs()

      const deployment = buildThirdPartyWearableDeployment(metadata.id, {
        ...metadata,
        content: {}
      })

      const response = await wearables(buildComponents({ subGraphs }), deployment)
      expect(response.ok).toBeFalsy()
    })

    it(`When urn corresponds to a Third Party wearable, then L2 subgraph is used`, async () => {
      const subGraphs = buildSubGraphs()

      const deployment = buildThirdPartyWearableDeployment(metadata.id, metadata)

<<<<<<< HEAD
      const l2BlockSearchSpy = jest.spyOn(subGraphs.l2BlockSearch, 'findBlockForTimestamp')
      await wearables.validate(buildComponents({ subGraphs }), deployment)
=======
      await wearables(buildComponents({ subGraphs }), deployment)
>>>>>>> 6ae9fb85

      expect(l2BlockSearchSpy).toHaveBeenNthCalledWith(1, expect.anything())
      expect(subGraphs.L2.checker.validateThirdParty).toHaveBeenNthCalledWith(
        1,
        expect.anything(),
        expect.anything(),
        expect.anything(),
        expect.anything()
      )
    })

    it(`When can't find any merkle proof, it should fail`, async () => {
      // When The Graph respond with no merkle proof
      const subGraphs = buildSubGraphs()

      const deployment = buildThirdPartyWearableDeployment(metadata.id, metadata)

      const response = await wearables(buildComponents({ subGraphs }), deployment)
      expect(response.ok).toBeFalsy()
    })

    it(`When merkle proof is not well formed, it should fail`, async () => {
      const subGraphs = buildSubGraphs()

      const deployment = buildThirdPartyWearableDeployment(metadata.id, {
        ...metadata,
        merkleProof: { proof: [], index: 0, hashingKeys: [], entityHash: '' }
      })

      const response = await wearables(buildComponents({ subGraphs }), deployment)
      expect(response.ok).toBeFalsy()
    })

    it(`When requiredKeys are not a subset of the hashingKeys, it should fail`, async () => {
      const subGraphs = buildSubGraphs()

      const deployment = buildThirdPartyWearableDeployment(metadata.id, {
        ...metadata,
        merkleProof: {
          ...metadata.merkleProof,
          hashingKeys: ['id', 'description']
        }
      })

      const response = await wearables(buildComponents({ subGraphs }), deployment)
      expect(response.ok).toBeFalsy()
    })

    it(`When entityHash doesn’t match the calculated hash, it should fail`, async () => {
      const subGraphs = buildSubGraphs()

      const deployment = buildThirdPartyWearableDeployment(metadata.id, {
        ...metadata,
        merkleProof: { ...metadata.merkleProof, entityHash: 'someInvalidHash' }
      })

      const response = await wearables(buildComponents({ subGraphs }), deployment)
      expect(response.ok).toBeFalsy()
    })
  })
})<|MERGE_RESOLUTION|>--- conflicted
+++ resolved
@@ -115,7 +115,6 @@
       'urn:decentraland:mumbai:collections-v2:0x8dec2b9bd86108430a0c288ea1b76c749823d104:1'
     ])
 
-<<<<<<< HEAD
     const l2BlockSearchSpy = jest.spyOn(subGraphs.l2BlockSearch, 'findBlockForTimestamp')
     await wearables.validate(buildComponents({ externalCalls, subGraphs }), deployment)
 
@@ -136,65 +135,6 @@
       expect.anything(),
       expect.anything()
     )
-=======
-    await wearables(buildComponents({ externalCalls, subGraphs }), deployment)
-
-    expect(subGraphs.L2.blocks.query).toHaveBeenNthCalledWith(1, expect.anything(), expect.anything())
-    expect(subGraphs.L2.collections.query).toHaveBeenNthCalledWith(1, expect.anything(), expect.anything())
-  })
-
-  it('When urn network belongs to L1, then L1 subgraph is used', async () => {
-    const ethAddress = 'address'
-    const subGraphs = fetcherWithoutAccess()
-    const externalCalls = buildExternalCalls({
-      ownerAddress: () => ethAddress
-    })
-
-    const deployment = buildWearableDeployment([
-      'urn:decentraland:ethereum:collections-v2:0x8dec2b9bd86108430a0c288ea1b76c749823d104:1'
-    ])
-
-    await wearables(buildComponents({ externalCalls, subGraphs }), deployment)
-
-    expect(subGraphs.L1.blocks.query).toHaveBeenNthCalledWith(1, expect.anything(), expect.anything())
-    expect(subGraphs.L1.collections.query).toHaveBeenNthCalledWith(1, expect.anything(), expect.anything())
-  })
-
-  it(`When urn network belongs to L2, and address doesn't have access, then L2 subgraph is used twice`, async () => {
-    const ethAddress = 'address'
-    const subGraphs = fetcherWithoutAccess()
-    const externalCalls = buildExternalCalls({
-      ownerAddress: () => ethAddress
-    })
-
-    const deployment = buildWearableDeployment([
-      'urn:decentraland:mumbai:collections-v2:0x8dec2b9bd86108430a0c288ea1b76c749823d104:1'
-    ])
-
-    await wearables(buildComponents({ externalCalls, subGraphs }), deployment)
-
-    expect(subGraphs.L2.blocks.query).toHaveBeenNthCalledWith(1, expect.anything(), expect.anything())
-    expect(subGraphs.L2.collections.query).toHaveBeenNthCalledWith(1, expect.anything(), expect.anything())
-    expect(subGraphs.L2.collections.query).toHaveBeenNthCalledWith(2, expect.anything(), expect.anything())
-  })
-
-  it(`When urn network belongs to L1, and address doesn't have access, then L1 subgraph is used twice`, async () => {
-    const ethAddress = 'address'
-    const subGraphs = fetcherWithoutAccess()
-    const externalCalls = buildExternalCalls({
-      ownerAddress: () => ethAddress
-    })
-
-    const deployment = buildWearableDeployment([
-      'urn:decentraland:ethereum:collections-v2:0x8dec2b9bd86108430a0c288ea1b76c749823d104:1'
-    ])
-
-    await wearables(buildComponents({ externalCalls, subGraphs }), deployment)
-
-    expect(subGraphs.L1.blocks.query).toHaveBeenNthCalledWith(1, expect.anything(), expect.anything())
-    expect(subGraphs.L1.collections.query).toHaveBeenNthCalledWith(1, expect.anything(), expect.anything())
-    expect(subGraphs.L1.collections.query).toHaveBeenNthCalledWith(2, expect.anything(), expect.anything())
->>>>>>> 6ae9fb85
   })
 
   describe(`Merkle Proofed (Third Party) Wearable`, () => {
@@ -227,12 +167,8 @@
 
       const deployment = buildThirdPartyWearableDeployment(metadata.id, metadata)
 
-<<<<<<< HEAD
       const l2BlockSearchSpy = jest.spyOn(subGraphs.l2BlockSearch, 'findBlockForTimestamp')
       await wearables.validate(buildComponents({ subGraphs }), deployment)
-=======
-      await wearables(buildComponents({ subGraphs }), deployment)
->>>>>>> 6ae9fb85
 
       expect(l2BlockSearchSpy).toHaveBeenNthCalledWith(1, expect.anything())
       expect(subGraphs.L2.checker.validateThirdParty).toHaveBeenNthCalledWith(
