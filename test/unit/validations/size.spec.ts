--- conflicted
+++ resolved
@@ -46,11 +46,7 @@
     })
     const externalCalls = buildExternalCalls()
 
-<<<<<<< HEAD
-    const result = await size.validate(deployment, components)
-=======
     const result = await size.validate(components, deployment)
->>>>>>> 878f52c0
     expect(result.ok).toBeFalsy()
     expect(result.errors).toContain(
       'The deployment is too big. The maximum allowed size per pointer is 2 MB for profile. You can upload up to 2097152 bytes but you tried to upload 2202009.'
@@ -86,11 +82,7 @@
     })
     const externalCalls = buildExternalCalls()
 
-<<<<<<< HEAD
-    const result = await size.validate(deployment, components)
-=======
     const result = await size.validate(components, deployment)
->>>>>>> 878f52c0
     expect(result.ok).toBeTruthy()
   })
 
@@ -104,11 +96,7 @@
       const deployment = buildDeployment({ entity, files })
       const externalCalls = buildExternalCalls()
 
-<<<<<<< HEAD
-      const result = await size.validate(deployment, components)
-=======
       const result = await size.validate(components, deployment)
->>>>>>> 878f52c0
       expect(result.ok).toBeFalsy()
       expect(result.errors).toContain(
         'The deployment is too big. The maximum allowed size per pointer is 2 MB for profile. You can upload up to 2097152 bytes but you tried to upload 2202009.'
@@ -141,13 +129,8 @@
       })
 
       const response = await size.validate(
-<<<<<<< HEAD
-        deployment,
-        buildComponents({ externalCalls })
-=======
         buildComponents({ externalCalls }),
         deployment
->>>>>>> 878f52c0
       )
       expect(response.ok).toBeFalsy()
       expect(response.errors).toContain(
@@ -174,11 +157,7 @@
         fetchContentFileSize: () => Promise.resolve(undefined)
       })
 
-<<<<<<< HEAD
-      const response = await size.validate(deployment, components)
-=======
       const response = await size.validate(components, deployment)
->>>>>>> 878f52c0
       expect(response.ok).toBeFalsy()
       expect(response.errors).toContain(
         `Couldn't fetch content file with hash: A`
@@ -205,13 +184,8 @@
       })
 
       const response = await size.validate(
-<<<<<<< HEAD
-        deployment,
-        buildComponents({ externalCalls })
-=======
         buildComponents({ externalCalls }),
         deployment
->>>>>>> 878f52c0
       )
       expect(response.ok).toBeTruthy()
     })
@@ -239,13 +213,8 @@
       })
 
       const response = await size.validate(
-<<<<<<< HEAD
-        deployment,
-        buildComponents({ externalCalls })
-=======
         buildComponents({ externalCalls }),
         deployment
->>>>>>> 878f52c0
       )
       expect(response.ok).toBeTruthy()
     })
