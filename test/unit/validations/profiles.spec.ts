--- conflicted
+++ resolved
@@ -53,13 +53,8 @@
       const deployment = buildDeployment({ entity, files })
 
       const result: ValidationResponse = await faceThumbnail.validate(
-<<<<<<< HEAD
-        deployment,
-        components
-=======
         components,
         deployment
->>>>>>> 878f52c0
       )
 
       expect(result.ok).toBeFalsy()
@@ -79,11 +74,7 @@
       })
       const deployment = buildDeployment({ entity, files })
 
-<<<<<<< HEAD
-      const result = await faceThumbnail.validate(deployment, components)
-=======
-      const result = await faceThumbnail.validate(components, deployment)
->>>>>>> 878f52c0
+      const result = await faceThumbnail.validate(components, deployment)
       expect(result.ok).toBeFalsy()
       expect(result.errors).toContain(
         `Couldn't find thumbnail file with hash: ${hash}`
@@ -101,11 +92,7 @@
       })
       const deployment = buildDeployment({ entity, files })
 
-<<<<<<< HEAD
-      const result = await faceThumbnail.validate(deployment, components)
-=======
-      const result = await faceThumbnail.validate(components, deployment)
->>>>>>> 878f52c0
+      const result = await faceThumbnail.validate(components, deployment)
       expect(result.ok).toBeFalsy()
       expect(result.errors).toContain(
         `Couldn't parse face256 thumbnail, please check image format.`
@@ -123,11 +110,7 @@
       })
       const deployment = buildDeployment({ entity, files })
 
-<<<<<<< HEAD
-      const result = await faceThumbnail.validate(deployment, components)
-=======
-      const result = await faceThumbnail.validate(components, deployment)
->>>>>>> 878f52c0
+      const result = await faceThumbnail.validate(components, deployment)
       expect(result.ok).toBeFalsy()
       expect(result.errors).toContain(
         `Invalid face256 thumbnail image size (width = 1 / height = 1)`
@@ -146,11 +129,7 @@
       })
       const deployment = buildDeployment({ entity, files })
 
-<<<<<<< HEAD
-      const result = await faceThumbnail.validate(deployment, components)
-=======
-      const result = await faceThumbnail.validate(components, deployment)
->>>>>>> 878f52c0
+      const result = await faceThumbnail.validate(components, deployment)
       expect(result.ok).toBeFalsy()
       expect(result.errors).toContain(
         `Invalid or unknown image format. Only 'PNG' format is accepted.`
@@ -168,11 +147,7 @@
       })
       const deployment = buildDeployment({ entity, files })
 
-<<<<<<< HEAD
-      const result = await faceThumbnail.validate(deployment, components)
-=======
-      const result = await faceThumbnail.validate(components, deployment)
->>>>>>> 878f52c0
+      const result = await faceThumbnail.validate(components, deployment)
 
       expect(result.ok).toBeTruthy()
     })
@@ -192,13 +167,8 @@
       })
 
       const result = await faceThumbnail.validate(
-<<<<<<< HEAD
-        deployment,
-        buildComponents({ externalCalls })
-=======
         buildComponents({ externalCalls }),
         deployment
->>>>>>> 878f52c0
       )
 
       expect(result.ok).toBeTruthy()
@@ -214,7 +184,7 @@
       })
       const deployment = buildDeployment({ entity })
 
-      const result = await wearableUrns.validate(deployment, components)
+      const result = await wearableUrns.validate(components, deployment)
 
       expect(result.ok).toBeTruthy()
     })
@@ -237,7 +207,7 @@
       })
       const deployment = buildDeployment({ entity })
 
-      const result = await wearableUrns.validate(deployment, components)
+      const result = await wearableUrns.validate(components, deployment)
 
       expect(result.ok).toBeFalsy()
       expect(result.errors).toContain(
