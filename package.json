{
  "name": "@dcl/content-validator",
  "version": "1.0.0",
  "description": "Catalyst content validations",
  "main": "dist/index.js",
  "typings": "dist/index.d.ts",
  "scripts": {
    "clean-api-extractor": "rm -rf node_modules/@microsoft/api-extractor/node_modules/typescript || true",
    "api-extractor": "yarn clean-api-extractor && api-extractor run --local --verbose --diagnostics --typescript-compiler-folder ./node_modules/typescript",
    "api-extractor-ci": "yarn clean-api-extractor && api-extractor run --typescript-compiler-folder ./node_modules/typescript",
    "build": "tsc -p tsconfig.json",
    "lint:check": "eslint '**/*.{js,ts}'",
    "lint:fix": "eslint '**/*.{js,ts}' --fix",
    "test": "jest --runInBand --detectOpenHandles --colors --coverage",
    "test:watch": "jest --runInBand --detectOpenHandles --colors --watch"
  },
  "repository": {
    "type": "git",
    "url": "git+https://github.com/decentraland/content-validator.git"
  },
  "keywords": [],
  "author": "Decentraland Contributors",
  "license": "Apache-2.0",
  "bugs": {
    "url": "https://github.com/decentraland/content-validator/issues"
  },
  "prettier": {
    "printWidth": 120,
    "semi": false,
    "singleQuote": true,
    "trailingComma": "none",
    "tabWidth": 2
  },
  "homepage": "https://github.com/decentraland/content-validator#readme",
  "devDependencies": {
    "@dcl/eslint-config": "1.1.0",
    "@microsoft/api-extractor": "^7.24.2",
    "@types/jest": "^28.1.1",
    "@types/ms": "0.7.31",
    "@types/node": "17.0.6",
    "@types/sharp": "^0.30.2",
    "@typescript-eslint/eslint-plugin": "5.21.0",
    "@typescript-eslint/parser": "5.21.0",
    "@well-known-components/env-config-provider": "^1.1.1",
    "eslint": "8.14.0",
    "eslint-config-prettier": "8.5.0",
    "eslint-plugin-prettier": "4.0.0",
    "jest": "^28.1.0",
    "prettier": "2.6.2",
    "ts-jest": "^28.0.4",
    "typescript": "^4.7.3"
  },
  "dependencies": {
    "@dcl/block-indexer": "^1.1.1-4056737184.commit-2112891",
    "@dcl/content-hash-tree": "^1.1.4",
    "@dcl/hashing": "1.1.3",
<<<<<<< HEAD
    "@dcl/schemas": "^6.11.1",
=======
    "@dcl/schemas": "^6.13.4",
>>>>>>> fe40f94f
    "@dcl/urn-resolver": "2.0.3",
    "@well-known-components/interfaces": "^1.2.1-20230310183449.commit-e17f15b",
    "@well-known-components/thegraph-component": "^1.4.1",
    "ms": "2.1.3",
    "sharp": "^0.30.6"
  },
  "files": [
    "dist"
  ]
}<|MERGE_RESOLUTION|>--- conflicted
+++ resolved
@@ -54,11 +54,7 @@
     "@dcl/block-indexer": "^1.1.1-4056737184.commit-2112891",
     "@dcl/content-hash-tree": "^1.1.4",
     "@dcl/hashing": "1.1.3",
-<<<<<<< HEAD
-    "@dcl/schemas": "^6.11.1",
-=======
     "@dcl/schemas": "^6.13.4",
->>>>>>> fe40f94f
     "@dcl/urn-resolver": "2.0.3",
     "@well-known-components/interfaces": "^1.2.1-20230310183449.commit-e17f15b",
     "@well-known-components/thegraph-component": "^1.4.1",
