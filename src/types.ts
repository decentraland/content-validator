import { AuthChain, Entity } from '@dcl/schemas'
import { ILoggerComponent } from '@well-known-components/interfaces'

import { EthAddress } from 'dcl-crypto'
import {
  ThirdPartyIntegration,
  WearableId,
  WearablesFilters
} from './the-graph-client/types'

/**
 * @public
 */
export type LocalDeploymentAuditInfo = { authChain: AuthChain }

/**
 * @public
 */
export type Errors = string[]

/**
 * @public
 */
export type Warnings = string[]

/**
 * @public
 */
export type EntityWithEthAddress = Entity & {
  ethAddress: string
}

/**
 * Deployment object to be validated by the validator.
 * @public
 */
export type DeploymentToValidate = {
  entity: Entity
  files: Map<string, Uint8Array>
  auditInfo: LocalDeploymentAuditInfo
}

/**
 * Function used to fetch TheGraph
 * @public
 */
export type QueryGraph = <T = any>(
  url: string,
  query: string,
  variables: Record<string, any>
) => Promise<T>

/**
 * External calls interface to be provided by the servers.
 * @public
 */
export type ExternalCalls = {
  isContentStoredAlready: (hashes: string[]) => Promise<Map<string, boolean>>
  fetchContentFileSize: (hash: string) => Promise<number | undefined>
  validateSignature: (
    entityId: string,
    auditInfo: LocalDeploymentAuditInfo,
    timestamp: number
  ) => Promise<{ ok: boolean; message?: string }>
  ownerAddress: (auditInfo: LocalDeploymentAuditInfo) => string
  isAddressOwnedByDecentraland: (address: string) => boolean
  queryGraph: QueryGraph
  subgraphs: {
    L1: {
      landManager: string
      blocks: string
      collections: string
    }
    L2: {
      blocks: string
      collections: string
      thirdPartyRegistry: string
      ensOwner: string
    }
  }
}

/**
 * Validator interface to be used by any server.
 * @public
 */
export interface Validator {
  validate(deployment: DeploymentToValidate): Promise<ValidationResponse>
}

/**
 * @public
 */
export type ValidationArgs = {
  deployment: DeploymentToValidate
}

/**
 * @public
 */
export type ValidationResponse = {
  ok: boolean
  errors?: Errors
}

/**
 * @public
 */
export type Validation = {
  validate: (
<<<<<<< HEAD
    deployment: DeploymentToValidate,
    components: ContentValidatorComponents
=======
    components: ContentValidatorComponents,
    deployment: DeploymentToValidate
>>>>>>> 878f52c0
  ) => ValidationResponse | Promise<ValidationResponse>
}

/**
 * @public
 */
export type ConditionalValidation = {
  predicate: (
<<<<<<< HEAD
=======
    components: ContentValidatorComponents,
>>>>>>> 878f52c0
    deployment: DeploymentToValidate
  ) => ValidationResponse | Promise<ValidationResponse>
}

/**
 * @public
 */
export const OK: ValidationResponse = { ok: true }

/**
 * @public
 */
export const validationFailed = (...error: string[]): ValidationResponse => ({
  ok: false,
  errors: error
})

/**
 * @public
 */
export const conditionalValidation = (
  condition: ConditionalValidation
): Validation => ({
  validate: async (
    components: ContentValidatorComponents,
    deployment: DeploymentToValidate
  ) => {
    try {
      return await condition.predicate(components, deployment)
      //     ^^^^^ never remove this await, it exists to ensure try {} catch
    } catch (err: any) {
      return validationFailed(`Validation failed: ${err}`)
    }
  }
})

/**
 * @public
 */
export const fromErrors = (...errors: Errors): ValidationResponse => ({
  ok: errors.length === 0,
  errors: errors.length > 0 ? errors : undefined
})

/**
 * @internal
 */
export type URLs = {
  ensSubgraph: string
  collectionsSubgraph: string
  maticCollectionsSubgraph: string
  thirdPartyRegistrySubgraph: string
}

/**
 * @internal
 */
export type TheGraphClient = {
  checkForNamesOwnership: (
    namesToCheck: [EthAddress, string[]][]
  ) => Promise<{ owner: EthAddress; names: string[] }[]>

  checkForWearablesOwnership: (
    wearableIdsToCheck: [EthAddress, string[]][]
  ) => Promise<{ owner: EthAddress; urns: string[] }[]>

  findOwnersByName: (
    names: string[]
  ) => Promise<{ name: string; owner: EthAddress }[]>

  findThirdPartyResolver: (
    subgraph: keyof URLs,
    id: string
  ) => Promise<string | undefined>

  findWearablesByFilters: (
    filters: WearablesFilters,
    pagination: { limit: number; lastId: string | undefined }
  ) => Promise<WearableId[]>

  findWearablesByOwner: (owner: EthAddress) => Promise<WearableId[]>

  getAllCollections: () => Promise<{ name: string; urn: string }[]>

  getThirdPartyIntegrations: () => Promise<ThirdPartyIntegration[]>
}

/**
 * Components that can be used to validate deployments.
 * @public
 */
export type ContentValidatorComponents = {
  logs: ILoggerComponent
<<<<<<< HEAD
  theGraphClient: TheGraphClient
=======
>>>>>>> 878f52c0
  externalCalls: ExternalCalls
}<|MERGE_RESOLUTION|>--- conflicted
+++ resolved
@@ -1,7 +1,6 @@
-import { AuthChain, Entity } from '@dcl/schemas'
+import { AuthChain, Entity, EthAddress } from '@dcl/schemas'
 import { ILoggerComponent } from '@well-known-components/interfaces'
 
-import { EthAddress } from 'dcl-crypto'
 import {
   ThirdPartyIntegration,
   WearableId,
@@ -108,13 +107,8 @@
  */
 export type Validation = {
   validate: (
-<<<<<<< HEAD
-    deployment: DeploymentToValidate,
-    components: ContentValidatorComponents
-=======
     components: ContentValidatorComponents,
     deployment: DeploymentToValidate
->>>>>>> 878f52c0
   ) => ValidationResponse | Promise<ValidationResponse>
 }
 
@@ -123,10 +117,7 @@
  */
 export type ConditionalValidation = {
   predicate: (
-<<<<<<< HEAD
-=======
     components: ContentValidatorComponents,
->>>>>>> 878f52c0
     deployment: DeploymentToValidate
   ) => ValidationResponse | Promise<ValidationResponse>
 }
@@ -220,9 +211,6 @@
  */
 export type ContentValidatorComponents = {
   logs: ILoggerComponent
-<<<<<<< HEAD
   theGraphClient: TheGraphClient
-=======
->>>>>>> 878f52c0
   externalCalls: ExternalCalls
 }