import { DeploymentToValidate, ExternalCalls, OK, Validation, ValidationArgs, ValidationResponse } from '../types'
import { access } from './access-checker/access'
import { content } from './content'
import { entityStructure } from './entity-structure'
import { ipfsHashing } from './ipfs-hashing'
import { metadata } from './metadata-schema'
import { signature } from './signature'
import { size } from './size'
import { wearable } from './wearable'
import { profile } from './profile'

/**
 * @public
 */
export const validateInRow = async (
  validationArgs: ValidationArgs,
  ...validations: Validation[]
): Promise<ValidationResponse> => {
  for (const validation of validations) {
    const response = await validation.validate(validationArgs)
    if (!response.ok) return response
  }
  return OK
}

<<<<<<< HEAD
=======
// Note: using env variable ADR_45_TIMESTAMP for test purposes
>>>>>>> 4877aca7
/**
 * 1648771200000 = April 1st 2022 UTC
 * @public
 */
<<<<<<< HEAD
export const ADR_45_TIMESTAMP = 1648771200000
=======
export const ADR_45_TIMESTAMP = process.env.ADR_45_TIMESTAMP ? parseInt(process.env.ADR_45_TIMESTAMP) : 1648771200000
>>>>>>> 4877aca7

/**
 * DCL Launch Day
 * @public
 */
export const LEGACY_CONTENT_MIGRATION_TIMESTAMP = 1582167600000

/**
 * @public
 */
export const calculateDeploymentSize = async (
  deployment: DeploymentToValidate,
  externalCalls: ExternalCalls
): Promise<number | string> => {
  let totalSize = 0
  for (const hash of new Set(deployment.entity.content?.map((item) => item.hash) ?? [])) {
    const uploadedFile = deployment.files.get(hash)
    if (uploadedFile) {
      totalSize += uploadedFile.byteLength
    } else {
      const contentSize = await externalCalls.fetchContentFileSize(hash)
      if (!contentSize) return `Couldn't fetch content file with hash: ${hash}`
      totalSize += contentSize
    }
  }
  return totalSize
}

/**
 * Stateful validations that are run on a deployment.
 * @public
 */
export const statefulValidations = [signature, access, size, wearable, profile, content] as const

/**
 * Stateless validations that are run on a deployment.
 * @public
 */
export const statelessValidations = [entityStructure, ipfsHashing, metadata] as const

/**
 * All validations that are run on a deployment.
 * @public
 */
export const validations = [...statelessValidations, ...statefulValidations] as const<|MERGE_RESOLUTION|>--- conflicted
+++ resolved
@@ -23,19 +23,11 @@
   return OK
 }
 
-<<<<<<< HEAD
-=======
-// Note: using env variable ADR_45_TIMESTAMP for test purposes
->>>>>>> 4877aca7
 /**
  * 1648771200000 = April 1st 2022 UTC
  * @public
  */
-<<<<<<< HEAD
-export const ADR_45_TIMESTAMP = 1648771200000
-=======
 export const ADR_45_TIMESTAMP = process.env.ADR_45_TIMESTAMP ? parseInt(process.env.ADR_45_TIMESTAMP) : 1648771200000
->>>>>>> 4877aca7
 
 /**
  * DCL Launch Day
