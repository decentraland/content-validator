--- conflicted
+++ resolved
@@ -25,11 +25,7 @@
   ...validations: Validation[]
 ): Promise<ValidationResponse> => {
   for (const validation of validations) {
-<<<<<<< HEAD
-    const response = await validation.validate(deployment, components)
-=======
     const response = await validation.validate(components, deployment)
->>>>>>> 878f52c0
     if (!response.ok) return response
   }
   return OK
