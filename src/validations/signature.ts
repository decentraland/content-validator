import { OK, Validation, validationFailed } from '../types'

/**
 * Validate that the signature belongs to the Ethereum address
 * @public
 */
export const signature: Validation = {
  // todo: should we include signature result message?
<<<<<<< HEAD
  validate: async (deployment, { externalCalls }) => {
=======
  validate: async ({ externalCalls }, deployment) => {
>>>>>>> 878f52c0
    const { entity, auditInfo } = deployment
    const validationResult = await externalCalls.validateSignature(
      entity.id,
      auditInfo,
      entity.timestamp
    )
    return !validationResult.ok
      ? validationFailed(
          'The signature is invalid. ' + validationResult.message
        )
      : OK
  }
}<|MERGE_RESOLUTION|>--- conflicted
+++ resolved
@@ -6,11 +6,7 @@
  */
 export const signature: Validation = {
   // todo: should we include signature result message?
-<<<<<<< HEAD
-  validate: async (deployment, { externalCalls }) => {
-=======
   validate: async ({ externalCalls }, deployment) => {
->>>>>>> 878f52c0
     const { entity, auditInfo } = deployment
     const validationResult = await externalCalls.validateSignature(
       entity.id,
