import { Avatar, Entity, EthAddress } from '@dcl/schemas'
import { parseUrn } from '@dcl/urn-resolver'
<<<<<<< HEAD
import { OK, Validation, validationFailed } from '../../types'
import { allowList } from '../profile'
import { ADR_75_TIMESTAMP } from '../timestamps'
=======
import { Avatar } from '@dcl/schemas'
import { ADR_75_TIMESTAMP } from '../index'
import { isOldEmote } from '../profile'
>>>>>>> 9fea59e5

/**
 * Validate that the pointers are valid, and that the Ethereum address has write access to them
 * @public
 */
export const profiles: Validation = {
  validate: async ({ externalCalls, theGraphClient }, deployment) => {
    const pointers = deployment.entity.pointers
    const ethAddress = externalCalls.ownerAddress(deployment.auditInfo)

    if (pointers.length !== 1)
      return validationFailed(
        `Only one pointer is allowed when you create a Profile. Received: ${pointers}`
      )

    const pointer: string = pointers[0].toLowerCase()

    if (pointer.startsWith('default')) {
      if (!externalCalls.isAddressOwnedByDecentraland(ethAddress))
        return validationFailed(
          `Only Decentraland can add or modify default profiles`
        )
    } else if (!EthAddress.validate(pointer)) {
      return validationFailed(
        `The given pointer is not a valid ethereum address.`
      )
    } else if (pointer !== ethAddress.toLowerCase()) {
      return validationFailed(
        `You can only alter your own profile. The pointer address and the signer address are different (pointer:${pointer} signer: ${ethAddress.toLowerCase()}).`
      )
    }

    if (deployment.entity.timestamp < ADR_75_TIMESTAMP) return OK

    const names = allClaimedNames(deployment.entity)
    const namesCheckResult =
      await theGraphClient.checkForNamesOwnershipWithTimestamp(
        ethAddress,
        names,
        deployment.entity.timestamp
      )
    if (!namesCheckResult.result)
      return validationFailed(
        `The following names (${namesCheckResult.failing?.join(
          ', '
        )}) are not owned by the address ${ethAddress.toLowerCase()}).`
      )

    const wearableUrns = await allWearablesUrns(deployment.entity)
    const wearablesCheckResult =
      await theGraphClient.checkForWearablesOwnershipWithTimestamp(
        ethAddress,
        wearableUrns,
        deployment.entity.timestamp
      )
    if (!wearablesCheckResult.result) {
      return validationFailed(
        `The following wearables (${wearablesCheckResult.failing?.join(
          ', '
        )}) are not owned by the address ${ethAddress.toLowerCase()}).`
      )
    }

    return OK
  }
}

const allClaimedNames = (entity: Entity): string[] =>
  entity.metadata.avatars
    .filter((avatar: Avatar) => avatar.hasClaimedName)
    .map((avatar: Avatar) => avatar.name)
    .filter((name: string) => name && name.trim().length > 0)

const isBaseAvatar = (wearable: string): boolean =>
  wearable.includes('base-avatars')

const translateWearablesIdFormat = async (
  wearableId: string
): Promise<string | undefined> => {
  if (!wearableId.startsWith('dcl://')) {
    return wearableId
  }
  const parsed = await parseUrn(wearableId)
  return parsed?.uri?.toString()
}

const allWearablesUrns = async (entity: Entity) => {
  const allWearablesInProfilePromises: Promise<string | undefined>[] = []
  for (const avatar of entity.metadata.avatars) {
    for (const wearableId of avatar.avatar.wearables) {
      if (!isBaseAvatar(wearableId) && !isOldEmote(wearableId)) {
        allWearablesInProfilePromises.push(
          translateWearablesIdFormat(wearableId)
        )
      }
    }
  }

  return (await Promise.all(allWearablesInProfilePromises)).filter(
    (wearableId): wearableId is string => !!wearableId
  )
}<|MERGE_RESOLUTION|>--- conflicted
+++ resolved
@@ -1,14 +1,8 @@
 import { Avatar, Entity, EthAddress } from '@dcl/schemas'
 import { parseUrn } from '@dcl/urn-resolver'
-<<<<<<< HEAD
 import { OK, Validation, validationFailed } from '../../types'
-import { allowList } from '../profile'
+import { isOldEmote } from '../profile'
 import { ADR_75_TIMESTAMP } from '../timestamps'
-=======
-import { Avatar } from '@dcl/schemas'
-import { ADR_75_TIMESTAMP } from '../index'
-import { isOldEmote } from '../profile'
->>>>>>> 9fea59e5
 
 /**
  * Validate that the pointers are valid, and that the Ethereum address has write access to them
