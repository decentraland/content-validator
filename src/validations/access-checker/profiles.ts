<<<<<<< HEAD
import { isAddress } from '@ethersproject/address'
import { Entity, Pointer } from 'dcl-catalyst-commons'
=======
import { EthAddress } from '@dcl/schemas'
>>>>>>> 878f52c0
import { OK, Validation, validationFailed } from '../../types'
import { parseUrn } from '@dcl/urn-resolver'
import { Avatar } from '@dcl/schemas'
import { ADR_XXX_TIMESTAMP } from '../index'

/**
 * Validate that the pointers are valid, and that the Ethereum address has write access to them
 * @public
 */
export const profiles: Validation = {
<<<<<<< HEAD
  validate: async (deployment, { externalCalls, theGraphClient, logs }) => {
=======
  validate: async ({ externalCalls, logs }, deployment) => {
>>>>>>> 878f52c0
    const pointers = deployment.entity.pointers
    const ethAddress = externalCalls.ownerAddress(deployment.auditInfo)

    if (pointers.length !== 1)
      return validationFailed(
        `Only one pointer is allowed when you create a Profile. Received: ${pointers}`
      )

    const pointer: string = pointers[0].toLowerCase()

    if (pointer.startsWith('default')) {
      if (!externalCalls.isAddressOwnedByDecentraland(ethAddress))
        return validationFailed(
          `Only Decentraland can add or modify default profiles`
        )
    } else if (!EthAddress.validate(pointer)) {
      return validationFailed(
        `The given pointer is not a valid ethereum address.`
      )
    } else if (pointer !== ethAddress.toLowerCase()) {
      return validationFailed(
        `You can only alter your own profile. The pointer address and the signer address are different (pointer:${pointer} signer: ${ethAddress.toLowerCase()}).`
      )
    }

    if (deployment.entity.timestamp < ADR_XXX_TIMESTAMP) return OK

    // const collectionsSubgraph: string = externalCalls.subgraphs.L1.collections
    // const maticCollectionsSubgraph: string =
    //   externalCalls.subgraphs.L2.collections
    // const ensSubgraph: string = externalCalls.subgraphs.L2.ensOwner
    // const thirdPartyRegistrySubgraph: string =
    //   externalCalls.subgraphs.L2.thirdPartyRegistry

    // createTheGraphClient(
    //     components.queryGraph,
    //   {
    //     ensSubgraph,
    //     collectionsSubgraph,
    //     maticCollectionsSubgraph,
    //     thirdPartyRegistrySubgraph
    //   },
    //   logs
    // )

    const logger = logs.getLogger('profiles access validator')

    logger.debug(deployment.entity.metadata.avatars[0].avatar.wearables)

    const names = allNames(deployment.entity)
    const wearableUrns = await allWearablesUrns(deployment.entity)
    console.log('names', names, 'wearableUrns', wearableUrns)

    const response = await theGraphClient.checkForWearablesOwnership([
      [pointer, wearableUrns]
    ])
    console.log(response)
    return OK
  }
}

function allNames(entity: Entity): string[] {
  return entity.metadata.avatars
    .map((avatar: Avatar) => avatar.name)
    .filter((name: string) => name && name.trim().length > 0)
}

async function allWearablesUrns(entity: Entity) {
  const allWearablesInProfilePromises: Promise<string | undefined>[] = []
  for (const avatar of entity.metadata.avatars) {
    for (const wearableId of avatar.avatar.wearables) {
      if (!isBaseAvatar(wearableId)) {
        allWearablesInProfilePromises.push(
          translateWearablesIdFormat(wearableId)
        )
      }
    }
  }

  return (await Promise.all(allWearablesInProfilePromises)).filter(
    (wearableId): wearableId is string => !!wearableId
  )
}

function isBaseAvatar(wearable: string): boolean {
  return wearable.includes('base-avatars')
}

async function translateWearablesIdFormat(
  wearableId: string
): Promise<string | undefined> {
  if (!wearableId.startsWith('dcl://')) {
    return wearableId
  }
  const parsed = await parseUrn(wearableId)
  return parsed?.uri?.toString()
}<|MERGE_RESOLUTION|>--- conflicted
+++ resolved
@@ -1,9 +1,4 @@
-<<<<<<< HEAD
-import { isAddress } from '@ethersproject/address'
-import { Entity, Pointer } from 'dcl-catalyst-commons'
-=======
-import { EthAddress } from '@dcl/schemas'
->>>>>>> 878f52c0
+import { EthAddress, Entity } from '@dcl/schemas'
 import { OK, Validation, validationFailed } from '../../types'
 import { parseUrn } from '@dcl/urn-resolver'
 import { Avatar } from '@dcl/schemas'
@@ -14,11 +9,7 @@
  * @public
  */
 export const profiles: Validation = {
-<<<<<<< HEAD
-  validate: async (deployment, { externalCalls, theGraphClient, logs }) => {
-=======
-  validate: async ({ externalCalls, logs }, deployment) => {
->>>>>>> 878f52c0
+  validate: async ({ externalCalls, logs, theGraphClient }, deployment) => {
     const pointers = deployment.entity.pointers
     const ethAddress = externalCalls.ownerAddress(deployment.auditInfo)
 
