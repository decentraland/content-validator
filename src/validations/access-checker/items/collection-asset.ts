import { hashV0, hashV1 } from '@dcl/hashing'
import { BlockchainCollectionV1Asset, BlockchainCollectionV2Asset } from '@dcl/urn-resolver'
import { ContentValidatorComponents, DeploymentToValidate, OK, validationFailed } from '../../../types'
import { AssetValidation } from './items'

const L1_NETWORKS = ['mainnet', 'kovan', 'rinkeby', 'goerli']
const L2_NETWORKS = ['matic', 'mumbai']

type CollectionItem = {
  managers: string[]
  contentHash: string
}

export type ItemCollection = {
  creator: string
  managers: string[]
  isApproved: boolean
  isCompleted: boolean
  items: CollectionItem[]
}

export const v1andV2collectionAssetValidation: AssetValidation = {
  async validateAsset(
    components: Pick<ContentValidatorComponents, 'externalCalls' | 'logs' | 'theGraphClient' | 'subGraphs'>,
    asset: BlockchainCollectionV1Asset | BlockchainCollectionV2Asset,
    deployment: DeploymentToValidate
  ) {
    const { externalCalls, subGraphs } = components
    const ethAddress = externalCalls.ownerAddress(deployment.auditInfo)
    const logger = components.logs.getLogger('collection asset access validation')
    const network = asset.network

    if (L1_NETWORKS.includes(network)) {
      // L1 collections are deployed by Decentraland Address
      const isAllowlistedCollection = asset.uri.toString().startsWith('urn:decentraland:ethereum:collections-v1')
      if (!externalCalls.isAddressOwnedByDecentraland(ethAddress) || !isAllowlistedCollection) {
        return validationFailed(
          `The provided Eth Address '${ethAddress}' does not have access to the following item: '${asset.uri}'`
        )
      }
      return OK
    } else if (L2_NETWORKS.includes(network)) {
      const { timestamp, content, metadata } = deployment.entity

      const calculateHashes = () => {
        // Compare both by key and hash
        const compare = (a: { key: string; hash: string }, b: { key: string; hash: string }) => {
          if (a.hash > b.hash) return 1
          else if (a.hash < b.hash) return -1
          else return a.key > b.key ? 1 : -1
        }

        const contentAsJson = (content ?? []).map(({ file, hash }) => ({ key: file, hash })).sort(compare)
        const buffer = Buffer.from(JSON.stringify({ content: contentAsJson, metadata }))
        return Promise.all([hashV0(buffer), hashV1(buffer)])
      }

<<<<<<< HEAD
      const validateWearable = async (hashes: string[], block: number) => {
        try {
          return await subGraphs.L2.checker.validateWearables(
            ethAddress,
            asset.contractAddress!,
            asset.id,
            hashes,
            block
          )
        } catch (err: any) {
          logger.warn(err)
          return false
        }
      }
=======
      // Deployments to the content server are made after the collection is completed, so that the committee can then approve it.
      // That's why isCompleted must be true, but isApproved must be false. After the committee approves the wearable, there can't be any more changes
      const isCollectionValid = !permissions.isApproved && permissions.isCompleted

      return addressHasAccess && isCollectionValid
    }
  } catch (error) {
    logger.error(`Error checking permission for (${collection}-${itemId}) at block ${block}. Error: ${error}`)
    return false
  }
}

async function checkCollectionAccess(
  components: Pick<ContentValidatorComponents, 'externalCalls' | 'theGraphClient'>,
  blocksSubgraph: ISubgraphComponent,
  collectionsSubgraph: ISubgraphComponent,
  collection: string,
  itemId: string,
  entity: EntityWithEthAddress,
  logger: ILoggerComponent.ILogger
): Promise<boolean> {
  const { timestamp } = entity
  try {
    const { blockNumberAtDeployment, blockNumberFiveMinBeforeDeployment } =
      await components.theGraphClient.findBlocksForTimestamp(blocksSubgraph, timestamp)
    // It could happen that the subgraph hasn't synced yet, so someone who just lost access still managed to make a deployment. The problem would be that when other catalysts perform
    // the same check, the subgraph might have synced and the deployment is no longer valid. So, in order to prevent inconsistencies between catalysts, we will allow all deployments that
    // have access now, or had access 5 minutes ago.

    const hasPermissionOnBlock = async (blockNumber: number | undefined) =>
      !!blockNumber &&
      (await hasPermission(components, collectionsSubgraph, collection, itemId, blockNumber, entity, logger))
    return (
      (await hasPermissionOnBlock(blockNumberAtDeployment)) ||
      (await hasPermissionOnBlock(blockNumberFiveMinBeforeDeployment))
    )
  } catch (error) {
    logger.error(
      `Error checking wearable access (${collection}, ${itemId}, ${entity.ethAddress}, ${timestamp}, ${blocksSubgraph}). Error: ${error}`
    )
    return false
  }
}

export const v1andV2collectionAssetValidation: AssetValidation = {
  async validateAsset(
    components: Pick<ContentValidatorComponents, 'externalCalls' | 'logs' | 'subGraphs' | 'theGraphClient'>,
    asset: BlockchainCollectionV1Asset | BlockchainCollectionV2Asset,
    deployment: DeploymentToValidate
  ) {
    const { externalCalls, subGraphs, logs } = components
    const ethAddress = externalCalls.ownerAddress(deployment.auditInfo)
    const logger = logs.getLogger('collection asset access validation')
    // L1 or L2 so contractAddress is present
    const collection = asset.contractAddress!
    const network = asset.network
>>>>>>> 6ae9fb85

      let hasAccess = false
      const { blockAtDeployment, blockFiveMinBeforeDeployment } =
        await components.theGraphClient.findBlocksForTimestamp(timestamp, components.subGraphs.l2BlockSearch)

      const hashes = await calculateHashes()

      if (blockAtDeployment) {
        hasAccess = await validateWearable(hashes, blockAtDeployment)
      }

      if (!hasAccess && blockFiveMinBeforeDeployment) {
        hasAccess = await validateWearable(hashes, blockFiveMinBeforeDeployment)
      }

      if (!hasAccess) {
        return validationFailed(
          `The provided Eth Address '${ethAddress}' does not have access to the following item: (${asset.contractAddress}, ${asset.id})`
        )
      }
      return OK
    } else {
      return validationFailed(`Found an unknown network on the urn '${network}'`)
    }
  },
  canValidate(asset): asset is BlockchainCollectionV1Asset | BlockchainCollectionV2Asset {
    return asset.type === 'blockchain-collection-v1-asset' || asset.type === 'blockchain-collection-v2-asset'
  }
}<|MERGE_RESOLUTION|>--- conflicted
+++ resolved
@@ -55,7 +55,6 @@
         return Promise.all([hashV0(buffer), hashV1(buffer)])
       }
 
-<<<<<<< HEAD
       const validateWearable = async (hashes: string[], block: number) => {
         try {
           return await subGraphs.L2.checker.validateWearables(
@@ -70,64 +69,6 @@
           return false
         }
       }
-=======
-      // Deployments to the content server are made after the collection is completed, so that the committee can then approve it.
-      // That's why isCompleted must be true, but isApproved must be false. After the committee approves the wearable, there can't be any more changes
-      const isCollectionValid = !permissions.isApproved && permissions.isCompleted
-
-      return addressHasAccess && isCollectionValid
-    }
-  } catch (error) {
-    logger.error(`Error checking permission for (${collection}-${itemId}) at block ${block}. Error: ${error}`)
-    return false
-  }
-}
-
-async function checkCollectionAccess(
-  components: Pick<ContentValidatorComponents, 'externalCalls' | 'theGraphClient'>,
-  blocksSubgraph: ISubgraphComponent,
-  collectionsSubgraph: ISubgraphComponent,
-  collection: string,
-  itemId: string,
-  entity: EntityWithEthAddress,
-  logger: ILoggerComponent.ILogger
-): Promise<boolean> {
-  const { timestamp } = entity
-  try {
-    const { blockNumberAtDeployment, blockNumberFiveMinBeforeDeployment } =
-      await components.theGraphClient.findBlocksForTimestamp(blocksSubgraph, timestamp)
-    // It could happen that the subgraph hasn't synced yet, so someone who just lost access still managed to make a deployment. The problem would be that when other catalysts perform
-    // the same check, the subgraph might have synced and the deployment is no longer valid. So, in order to prevent inconsistencies between catalysts, we will allow all deployments that
-    // have access now, or had access 5 minutes ago.
-
-    const hasPermissionOnBlock = async (blockNumber: number | undefined) =>
-      !!blockNumber &&
-      (await hasPermission(components, collectionsSubgraph, collection, itemId, blockNumber, entity, logger))
-    return (
-      (await hasPermissionOnBlock(blockNumberAtDeployment)) ||
-      (await hasPermissionOnBlock(blockNumberFiveMinBeforeDeployment))
-    )
-  } catch (error) {
-    logger.error(
-      `Error checking wearable access (${collection}, ${itemId}, ${entity.ethAddress}, ${timestamp}, ${blocksSubgraph}). Error: ${error}`
-    )
-    return false
-  }
-}
-
-export const v1andV2collectionAssetValidation: AssetValidation = {
-  async validateAsset(
-    components: Pick<ContentValidatorComponents, 'externalCalls' | 'logs' | 'subGraphs' | 'theGraphClient'>,
-    asset: BlockchainCollectionV1Asset | BlockchainCollectionV2Asset,
-    deployment: DeploymentToValidate
-  ) {
-    const { externalCalls, subGraphs, logs } = components
-    const ethAddress = externalCalls.ownerAddress(deployment.auditInfo)
-    const logger = logs.getLogger('collection asset access validation')
-    // L1 or L2 so contractAddress is present
-    const collection = asset.contractAddress!
-    const network = asset.network
->>>>>>> 6ae9fb85
 
       let hasAccess = false
       const { blockAtDeployment, blockFiveMinBeforeDeployment } =
@@ -155,5 +96,5 @@
   },
   canValidate(asset): asset is BlockchainCollectionV1Asset | BlockchainCollectionV2Asset {
     return asset.type === 'blockchain-collection-v1-asset' || asset.type === 'blockchain-collection-v2-asset'
-  }
+  },
 }