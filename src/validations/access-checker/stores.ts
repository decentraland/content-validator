--- conflicted
+++ resolved
@@ -16,11 +16,7 @@
  * @public
  */
 export const stores: Validation = {
-<<<<<<< HEAD
-  validate: async (deployment, { externalCalls }) => {
-=======
   validate: async ({ externalCalls }, deployment) => {
->>>>>>> 878f52c0
     const pointers = deployment.entity.pointers
     const ethAddress = externalCalls.ownerAddress(deployment.auditInfo)
 
