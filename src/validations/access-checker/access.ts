import { Entity, EntityType } from '@dcl/schemas'
import { LEGACY_CONTENT_MIGRATION_TIMESTAMP } from '..'
import {
  DeploymentToValidate,
  OK,
  Validation,
  validationFailed
} from '../../types'
import { profiles } from './profiles'
import { scenes } from './scenes'
import { stores } from './stores'
import { wearables } from './wearables'

const accessCheckers: Record<EntityType, Validation> = {
  [EntityType.PROFILE]: profiles,
  [EntityType.SCENE]: scenes,
  [EntityType.WEARABLE]: wearables,
  [EntityType.STORE]: stores
}

/**
 * Validate that the pointers are valid, and that the Ethereum address has write access to them
 * @public
 */
export const access: Validation = {
<<<<<<< HEAD
  validate: async (deployment: DeploymentToValidate, components) => {
=======
  validate: async (components, deployment: DeploymentToValidate) => {
>>>>>>> 878f52c0
    const { externalCalls } = components
    const deployedBeforeDCLLaunch =
      deployment.entity.timestamp <= LEGACY_CONTENT_MIGRATION_TIMESTAMP
    const address = externalCalls.ownerAddress(deployment.auditInfo)

    // Default scenes were removed from the Content Servers after https://github.com/decentraland/catalyst/issues/878
    if (isDefaultScene(deployment.entity)) {
      return validationFailed(
        `Scene pointers should only contain two integers separated by a comma, for example (10,10) or (120,-45).`
      )
    }
    // Legacy entities still need to be synchronized
    if (
      deployedBeforeDCLLaunch &&
      externalCalls.isAddressOwnedByDecentraland(address)
    )
      return OK

    return accessCheckers[deployment.entity.type].validate(
<<<<<<< HEAD
      deployment,
      components
=======
      components,
      deployment
>>>>>>> 878f52c0
    )
  }
}

function isDefaultScene(entity: Entity) {
  return (
    entity.type === EntityType.SCENE &&
    entity.pointers.some((p) => p.toLowerCase().startsWith('default'))
  )
}<|MERGE_RESOLUTION|>--- conflicted
+++ resolved
@@ -23,11 +23,7 @@
  * @public
  */
 export const access: Validation = {
-<<<<<<< HEAD
-  validate: async (deployment: DeploymentToValidate, components) => {
-=======
   validate: async (components, deployment: DeploymentToValidate) => {
->>>>>>> 878f52c0
     const { externalCalls } = components
     const deployedBeforeDCLLaunch =
       deployment.entity.timestamp <= LEGACY_CONTENT_MIGRATION_TIMESTAMP
@@ -47,13 +43,8 @@
       return OK
 
     return accessCheckers[deployment.entity.type].validate(
-<<<<<<< HEAD
-      deployment,
-      components
-=======
       components,
       deployment
->>>>>>> 878f52c0
     )
   }
 }
