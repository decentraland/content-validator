import { Avatar, Profile, EntityType } from '@dcl/schemas'
import { ADR_45_TIMESTAMP } from '.'
import { fromErrors, Validation } from '../types'

const correspondsToASnapshot = (
  fileName: string,
  hash: string,
  metadata: Profile
) => {
  const fileNameWithoutExtension = fileName.replace(/.[^/.]+$/, '')

  if (!metadata || !metadata.avatars) return false
  return metadata.avatars.some((avatar: Avatar) =>
    Object.entries(avatar.avatar.snapshots).some(
      (key) => key[0] === fileNameWithoutExtension && key[1] === hash
    )
  )
}

/**
 * Validate that uploaded and reported hashes are corrects and files corresponds to snapshots
 * @public
 */
export const content: Validation = {
<<<<<<< HEAD
  validate: async (deployment, { externalCalls }) => {
=======
  validate: async ({ externalCalls }, deployment) => {
>>>>>>> 878f52c0
    const { entity, files } = deployment
    const errors: string[] = []
    if (entity.content) {
      const alreadyStoredHashes = await externalCalls.isContentStoredAlready(
        entity.content?.map((file) => file.hash) ?? []
      )

      for (const { hash } of entity.content) {
        // Validate that all hashes in entity were uploaded, or were already stored on the service
        if (!(files.has(hash) || alreadyStoredHashes.get(hash))) {
          errors.push(
            `This hash is referenced in the entity but was not uploaded or previously available: ${hash}`
          )
        }
      }
    }

    // Validate that all hashes that belong to uploaded files are actually reported on the entity
    const entityHashes = new Set(entity.content?.map(({ hash }) => hash) ?? [])
    for (const [hash] of files) {
      if (!entityHashes.has(hash) && hash !== entity.id) {
        errors.push(
          `This hash was uploaded but is not referenced in the entity: ${hash}`
        )
      }
    }

    if (entity.timestamp > ADR_45_TIMESTAMP) {
      for (const { file, hash } of entity.content ?? []) {
        // Validate all content files correspond to at least one avatar snapshot
        if (entity.type === EntityType.PROFILE) {
          if (!correspondsToASnapshot(file, hash, entity.metadata)) {
            errors.push(
              `This file is not expected: '${file}' or its hash is invalid: '${hash}'. Please, include only valid snapshot files.`
            )
          }
        }
      }
    }
    return fromErrors(...errors)
  }
}<|MERGE_RESOLUTION|>--- conflicted
+++ resolved
@@ -22,11 +22,7 @@
  * @public
  */
 export const content: Validation = {
-<<<<<<< HEAD
-  validate: async (deployment, { externalCalls }) => {
-=======
   validate: async ({ externalCalls }, deployment) => {
->>>>>>> 878f52c0
     const { entity, files } = deployment
     const errors: string[] = []
     if (entity.content) {
