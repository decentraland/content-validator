--- conflicted
+++ resolved
@@ -1,13 +1,8 @@
 import { EntityType } from '@dcl/schemas'
 import { ContentValidatorComponents, DeploymentToValidate, OK, Validation, validationFailed } from '../types'
 import { entityParameters } from './ADR51'
-<<<<<<< HEAD
 import { ADR_74_TIMESTAMP } from './timestamps'
 import { validationAfterADR45, validationAfterADR74, validationForType, validationGroup } from './validations'
-=======
-import { ADR_45_TIMESTAMP } from '.'
-import { conditionalValidation, ContentValidatorComponents, OK, validationFailed } from '../types'
->>>>>>> 24da31fa
 
 /**
  * Validate entities metadata against its corresponding schema
@@ -22,7 +17,6 @@
     }
     const errors = validator.errors?.map(($) => '' + $.message) || []
     return validationFailed(`The metadata for this entity type (${deployment.entity.type}) is not valid.`, ...errors)
-<<<<<<< HEAD
   }
 }
 
@@ -47,10 +41,8 @@
     return `${expectedDataField}` in deployment.entity.metadata
       ? OK
       : validationFailed(
-          `'emoteData' field version is incorrect. It must be: '${expectedDataField} but it is: ${deployment.entity.metadata} `
-        )
-=======
->>>>>>> 24da31fa
+        `'emoteData' field version is incorrect. It must be: '${expectedDataField} but it is: ${deployment.entity.metadata} `
+      )
   }
 }
 
