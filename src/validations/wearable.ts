--- conflicted
+++ resolved
@@ -13,11 +13,7 @@
 
 /** Validate wearable representations are referencing valid content */
 export const wearableRepresentationContent: Validation = {
-<<<<<<< HEAD
-  validate: async (deployment) => {
-=======
   validate: async (components: ContentValidatorComponents, deployment) => {
->>>>>>> 878f52c0
     const { entity } = deployment
     const wearableMetadata = entity.metadata as Wearable
     const representations = wearableMetadata?.data?.representations
@@ -44,11 +40,7 @@
 
 /** Validate wearable files size, excluding thumbnail, is less than expected */
 export const wearableSize: Validation = {
-<<<<<<< HEAD
-  validate: async (deployment, { externalCalls }) => {
-=======
   validate: async ({ externalCalls }, deployment) => {
->>>>>>> 878f52c0
     const entity = deployment.entity
     if (entity.timestamp < ADR_45_TIMESTAMP) return OK
     const maxSizeInMB = entityParameters[EntityType.WEARABLE]?.maxSizeInMB
@@ -84,11 +76,7 @@
 /** Validate that given wearable deployment includes a thumbnail with valid format and size */
 const maxThumbnailSize = 1024
 export const wearableThumbnail: Validation = {
-<<<<<<< HEAD
-  validate: async (deployment, { externalCalls, logs }) => {
-=======
   validate: async ({ externalCalls, logs }, deployment) => {
->>>>>>> 878f52c0
     const logger = logs.getLogger('wearable validator')
 
     if (deployment.entity.timestamp < ADR_45_TIMESTAMP) return OK
@@ -147,11 +135,7 @@
  * * @public
  */
 export const wearable: Validation = {
-<<<<<<< HEAD
-  validate: async (deployment, components) => {
-=======
   validate: async (components, deployment) => {
->>>>>>> 878f52c0
     if (deployment.entity.type !== EntityType.WEARABLE) return OK
     return validateInRow(
       deployment,
