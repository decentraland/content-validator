<<<<<<< HEAD
import { calculateDeploymentSize } from '.'
=======
import { entityParameters } from './ADR51'
import { ADR_45_TIMESTAMP, calculateDeploymentSize, LEGACY_CONTENT_MIGRATION_TIMESTAMP } from '.'
>>>>>>> 24da31fa
import { OK, Validation, validationFailed } from '../types'
import { entityParameters } from './ADR51'
import { ADR_45_TIMESTAMP, LEGACY_CONTENT_MIGRATION_TIMESTAMP } from './timestamps'

/** Validate that the full request size is within limits
 *
 * ADR 45: After given TIMESTAMP will also include previous deployments in the validation
 * @public
 */
export const size: Validation = {
  validate: async ({ externalCalls }, deployment) => {
    const { entity } = deployment
    if (entity.timestamp <= LEGACY_CONTENT_MIGRATION_TIMESTAMP) return OK

    const maxSizeInMB = entityParameters[entity.type].maxSizeInMB
    let errors: string[] = []
    if (!maxSizeInMB) {
      return validationFailed(`Type ${entity.type} is not supported yet`)
    }
    const maxSizeInBytes = maxSizeInMB * 1024 * 1024
    let totalSize = 0
    if (entity.timestamp > ADR_45_TIMESTAMP) {
      const result = await calculateDeploymentSize(deployment, externalCalls)
      if (typeof result === 'string') return validationFailed(result)
      totalSize = result
    } else {
      totalSize = Array.from(deployment.files.values()).reduce((acc, file) => acc + file.byteLength, 0)
    }
    const sizePerPointer = totalSize / entity.pointers.length
    if (sizePerPointer > maxSizeInBytes) {
      errors = [
        `The deployment is too big. The maximum allowed size per pointer is ${maxSizeInMB} MB for ${
          entity.type
        }. You can upload up to ${entity.pointers.length * maxSizeInBytes} bytes but you tried to upload ${totalSize}.`
      ]
    }
    return errors.length > 0 ? validationFailed(...errors) : OK
  }
}<|MERGE_RESOLUTION|>--- conflicted
+++ resolved
@@ -1,9 +1,4 @@
-<<<<<<< HEAD
 import { calculateDeploymentSize } from '.'
-=======
-import { entityParameters } from './ADR51'
-import { ADR_45_TIMESTAMP, calculateDeploymentSize, LEGACY_CONTENT_MIGRATION_TIMESTAMP } from '.'
->>>>>>> 24da31fa
 import { OK, Validation, validationFailed } from '../types'
 import { entityParameters } from './ADR51'
 import { ADR_45_TIMESTAMP, LEGACY_CONTENT_MIGRATION_TIMESTAMP } from './timestamps'
@@ -35,8 +30,7 @@
     const sizePerPointer = totalSize / entity.pointers.length
     if (sizePerPointer > maxSizeInBytes) {
       errors = [
-        `The deployment is too big. The maximum allowed size per pointer is ${maxSizeInMB} MB for ${
-          entity.type
+        `The deployment is too big. The maximum allowed size per pointer is ${maxSizeInMB} MB for ${entity.type
         }. You can upload up to ${entity.pointers.length * maxSizeInBytes} bytes but you tried to upload ${totalSize}.`
       ]
     }
