import {
  ContentValidatorComponents,
  OK,
  Validation,
  validationFailed
} from '../types'

/**
 * Validate that entity is actually ok
 * @public
 */
export const entityStructure: Validation = {
<<<<<<< HEAD
  validate: async (deployment) => {
=======
  validate: async (components: ContentValidatorComponents, deployment) => {
>>>>>>> 878f52c0
    const { entity } = deployment
    if (new Set(entity.pointers).size != entity.pointers.length) {
      return validationFailed('There are repeated pointers in your request.')
    } else if (!entity.pointers || entity.pointers.length <= 0) {
      return validationFailed(
        'The entity needs to be pointed by one or more pointers.'
      )
    }
    return OK
  }
}<|MERGE_RESOLUTION|>--- conflicted
+++ resolved
@@ -10,11 +10,7 @@
  * @public
  */
 export const entityStructure: Validation = {
-<<<<<<< HEAD
-  validate: async (deployment) => {
-=======
   validate: async (components: ContentValidatorComponents, deployment) => {
->>>>>>> 878f52c0
     const { entity } = deployment
     if (new Set(entity.pointers).size != entity.pointers.length) {
       return validationFailed('There are repeated pointers in your request.')
