import { EntityType } from '@dcl/schemas'
import sharp from 'sharp'
<<<<<<< HEAD
import { ADR_45_TIMESTAMP, ADR_XXX_TIMESTAMP, validateInRow } from '.'
import { OK, Validation, validationFailed } from '../types'
import { parseUrn } from '@dcl/urn-resolver'
=======
import { ADR_45_TIMESTAMP } from '.'
import { OK, Validation, validationFailed } from '../types'
>>>>>>> 878f52c0

/** Validate that given profile deployment includes a face256 thumbnail with valid size */
const defaultThumbnailSize = 256
export const faceThumbnail: Validation = {
<<<<<<< HEAD
  validate: async (deployment, { externalCalls }) => {
=======
  validate: async ({ externalCalls }, deployment) => {
>>>>>>> 878f52c0
    if (deployment.entity.timestamp < ADR_45_TIMESTAMP) return OK

    const errors: string[] = []
    const allAvatars: any[] = deployment.entity.metadata?.avatars ?? []

    for (const avatar of allAvatars) {
      const hash = avatar.avatar.snapshots.face256
      if (!hash)
        return validationFailed(
          `Couldn't find hash for face256 thumbnail file with name: 'face256'`
        )

      const isAlreadyStored =
        (await externalCalls.isContentStoredAlready([hash])).get(hash) ?? false
      if (isAlreadyStored) {
        return OK
      }
      // check size
      const thumbnailBuffer = deployment.files.get(hash)
      if (!thumbnailBuffer)
        return validationFailed(
          `Couldn't find thumbnail file with hash: ${hash}`
        )
      try {
        const { width, height, format } = await sharp(
          thumbnailBuffer
        ).metadata()
        if (!format || format !== 'png')
          errors.push(
            `Invalid or unknown image format. Only 'PNG' format is accepted.`
          )
        if (!width || !height) {
          errors.push(`Couldn't validate thumbnail size for file 'face256'`)
        } else if (
          width !== defaultThumbnailSize ||
          height !== defaultThumbnailSize
        ) {
          errors.push(
            `Invalid face256 thumbnail image size (width = ${width} / height = ${height})`
          )
        }
      } catch (e) {
        errors.push(
          `Couldn't parse face256 thumbnail, please check image format.`
        )
      }
    }
    return errors.length > 0 ? validationFailed(...errors) : OK
  }
}

export const wearableUrns: Validation = {
  validate: async (deployment) => {
    if (deployment.entity.timestamp < ADR_XXX_TIMESTAMP) return OK

    const allAvatars: any[] = deployment.entity.metadata?.avatars ?? []
    for (const avatar of allAvatars) {
      for (const pointer of avatar.avatar.wearables) {
        const parsed = await parseUrn(pointer)
        if (!parsed)
          return validationFailed(
            `Wearable pointers should be a urn, for example (urn:decentraland:{protocol}:collections-v2:{contract(0x[a-fA-F0-9]+)}:{name}). Invalid pointer: (${pointer})`
          )
      }
    }
    return OK
  }
}

/**
 * Validate that given profile deployment includes the face256 file with the correct size
 * * @public
 */
export const profile: Validation = {
<<<<<<< HEAD
  validate: async (deployment, components) => {
    if (deployment.entity.type !== EntityType.PROFILE) return OK

    return validateInRow(deployment, components, faceThumbnail, wearableUrns)
=======
  validate: async (components, deployment) => {
    if (deployment.entity.type !== EntityType.PROFILE) return OK

    return faceThumbnail.validate(components, deployment)
>>>>>>> 878f52c0
  }
}<|MERGE_RESOLUTION|>--- conflicted
+++ resolved
@@ -1,22 +1,13 @@
 import { EntityType } from '@dcl/schemas'
 import sharp from 'sharp'
-<<<<<<< HEAD
 import { ADR_45_TIMESTAMP, ADR_XXX_TIMESTAMP, validateInRow } from '.'
 import { OK, Validation, validationFailed } from '../types'
 import { parseUrn } from '@dcl/urn-resolver'
-=======
-import { ADR_45_TIMESTAMP } from '.'
-import { OK, Validation, validationFailed } from '../types'
->>>>>>> 878f52c0
 
 /** Validate that given profile deployment includes a face256 thumbnail with valid size */
 const defaultThumbnailSize = 256
 export const faceThumbnail: Validation = {
-<<<<<<< HEAD
-  validate: async (deployment, { externalCalls }) => {
-=======
   validate: async ({ externalCalls }, deployment) => {
->>>>>>> 878f52c0
     if (deployment.entity.timestamp < ADR_45_TIMESTAMP) return OK
 
     const errors: string[] = []
@@ -69,7 +60,7 @@
 }
 
 export const wearableUrns: Validation = {
-  validate: async (deployment) => {
+  validate: async (components, deployment) => {
     if (deployment.entity.timestamp < ADR_XXX_TIMESTAMP) return OK
 
     const allAvatars: any[] = deployment.entity.metadata?.avatars ?? []
@@ -91,16 +82,9 @@
  * * @public
  */
 export const profile: Validation = {
-<<<<<<< HEAD
-  validate: async (deployment, components) => {
+  validate: async (components, deployment) => {
     if (deployment.entity.type !== EntityType.PROFILE) return OK
 
     return validateInRow(deployment, components, faceThumbnail, wearableUrns)
-=======
-  validate: async (components, deployment) => {
-    if (deployment.entity.type !== EntityType.PROFILE) return OK
-
-    return faceThumbnail.validate(components, deployment)
->>>>>>> 878f52c0
   }
 }