import { EntityType } from '@dcl/schemas'
import sharp from 'sharp'
<<<<<<< HEAD
import { ADR_45_TIMESTAMP, ADR_XXX_TIMESTAMP, validateInRow } from '.'
import { OK, Validation, validationFailed } from '../types'
import { parseUrn } from '@dcl/urn-resolver'
=======
import { ADR_45_TIMESTAMP } from '.'
import { OK, Validation, validationFailed } from '../types'
>>>>>>> 9f22f3a1

/** Validate that given profile deployment includes a face256 thumbnail with valid size */
const defaultThumbnailSize = 256

const allowList = new Set([
  'fistpump',
  'wave',
  'robot',
  'raiseHand',
  'clap',
  'money',
  'kiss',
  'hammer',
  'hohoho',
  'snowfall',
  'dance',
  'shrug',
  'tik',
  'tektonik',
  'dontsee',
  'dab',
  'handsair',
  'disco'
])

export const faceThumbnail: Validation = {
  validate: async ({ externalCalls }, deployment) => {
    if (deployment.entity.timestamp < ADR_45_TIMESTAMP) return OK

    const errors: string[] = []
    const allAvatars: any[] = deployment.entity.metadata?.avatars ?? []

    for (const avatar of allAvatars) {
      const hash = avatar.avatar.snapshots.face256
      if (!hash)
        return validationFailed(
          `Couldn't find hash for face256 thumbnail file with name: 'face256'`
        )

      const isAlreadyStored =
        (await externalCalls.isContentStoredAlready([hash])).get(hash) ?? false
      if (isAlreadyStored) {
        return OK
      }
      // check size
      const thumbnailBuffer = deployment.files.get(hash)
      if (!thumbnailBuffer)
        return validationFailed(
          `Couldn't find thumbnail file with hash: ${hash}`
        )
      try {
        const { width, height, format } = await sharp(
          thumbnailBuffer
        ).metadata()
        if (!format || format !== 'png')
          errors.push(
            `Invalid or unknown image format. Only 'PNG' format is accepted.`
          )
        if (!width || !height) {
          errors.push(`Couldn't validate thumbnail size for file 'face256'`)
        } else if (
          width !== defaultThumbnailSize ||
          height !== defaultThumbnailSize
        ) {
          errors.push(
            `Invalid face256 thumbnail image size (width = ${width} / height = ${height})`
          )
        }
      } catch (e) {
        errors.push(
          `Couldn't parse face256 thumbnail, please check image format.`
        )
      }
    }
    return errors.length > 0 ? validationFailed(...errors) : OK
  }
}

export const wearableUrns: Validation = {
  validate: async (components, deployment) => {
    if (deployment.entity.timestamp < ADR_XXX_TIMESTAMP) return OK

    const allAvatars: any[] = deployment.entity.metadata?.avatars ?? []
    for (const avatar of allAvatars) {
      for (const pointer of avatar.avatar.wearables) {
        if (allowList.has(pointer)) {
          continue
        }
        const parsed = await parseUrn(pointer)
        if (!parsed)
          return validationFailed(
            `Wearable pointers should be a urn, for example (urn:decentraland:{protocol}:collections-v2:{contract(0x[a-fA-F0-9]+)}:{name}). Invalid pointer: (${pointer})`
          )
      }
    }
    return OK
  }
}

/**
 * Validate that given profile deployment includes the face256 file with the correct size
 * * @public
 */
export const profile: Validation = {
  validate: async (components, deployment) => {
    if (deployment.entity.type !== EntityType.PROFILE) return OK

<<<<<<< HEAD
    return validateInRow(deployment, components, faceThumbnail, wearableUrns)
=======
    return faceThumbnail.validate(components, deployment)
>>>>>>> 9f22f3a1
  }
}<|MERGE_RESOLUTION|>--- conflicted
+++ resolved
@@ -1,13 +1,8 @@
 import { EntityType } from '@dcl/schemas'
 import sharp from 'sharp'
-<<<<<<< HEAD
 import { ADR_45_TIMESTAMP, ADR_XXX_TIMESTAMP, validateInRow } from '.'
 import { OK, Validation, validationFailed } from '../types'
 import { parseUrn } from '@dcl/urn-resolver'
-=======
-import { ADR_45_TIMESTAMP } from '.'
-import { OK, Validation, validationFailed } from '../types'
->>>>>>> 9f22f3a1
 
 /** Validate that given profile deployment includes a face256 thumbnail with valid size */
 const defaultThumbnailSize = 256
@@ -115,10 +110,6 @@
   validate: async (components, deployment) => {
     if (deployment.entity.type !== EntityType.PROFILE) return OK
 
-<<<<<<< HEAD
-    return validateInRow(deployment, components, faceThumbnail, wearableUrns)
-=======
-    return faceThumbnail.validate(components, deployment)
->>>>>>> 9f22f3a1
+    return validateInRow(components, deployment, faceThumbnail, wearableUrns)
   }
 }