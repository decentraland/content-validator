--- conflicted
+++ resolved
@@ -130,7 +130,6 @@
   return OK
 }
 
-<<<<<<< HEAD
 export function createPointerValidateFn(components: Pick<ContentValidatorComponents, 'externalCalls'>): ValidateFn {
   return async function validateFn(deployment: DeploymentToValidate): Promise<ValidationResponse> {
     const pointers = deployment.entity.pointers
@@ -155,7 +154,7 @@
     return OK
   }
 }
-=======
+
 export const profileWearablesNotRepeatedValidateFn = validateAfterADR232(async function (
   deployment: DeploymentToValidate
 ): Promise<ValidationResponse> {
@@ -168,7 +167,6 @@
   }
   return OK
 })
->>>>>>> 8a26eb66
 
 export function createProfileValidateFn(components: ContentValidatorComponents): ValidateFn {
   /**
@@ -183,11 +181,8 @@
       emoteUrnsValidateFn,
       profileMustHaveEmotesValidateFn,
       profileSlotsAreNotRepeatedValidateFn,
-<<<<<<< HEAD
-      createPointerValidateFn(components)
-=======
+      createPointerValidateFn(components),
       profileWearablesNotRepeatedValidateFn
->>>>>>> 8a26eb66
     )
   )
 }